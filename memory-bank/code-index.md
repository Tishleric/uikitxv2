## Core Source Code (src/)

### Components

- `src/components/button.py` - Implementation of the Button component wrapper.
- `src/components/combobox.py` - Implementation of the ComboBox (dropdown) component wrapper.
- `src/components/datatable.py` - Implementation of the DataTable component wrapper for displaying tabular data.
- `src/components/graph.py` - Implementation of the Graph component wrapper for Plotly figures.
- `src/components/grid.py` - Implementation of the Grid layout component for arranging multiple UI components.
- `src/components/listbox.py` - Implementation of the ListBox component wrapper for multi-selection.
- `src/components/mermaid.py` - Implementation of the Mermaid component wrapper for rendering diagrams.
- `src/components/radiobutton.py` - Implementation of the RadioButton component wrapper.
- `src/components/tabs.py` - Implementation of the Tabs component wrapper for tabbed interfaces.

### Core

- `src/core/base_component.py` - Abstract base class for all UI components.
- `src/core/mermaid_protocol.py` - Protocol defining the interface for Mermaid diagram components.

### Decorators

- `src/decorators/context_vars.py` - Shared context variables for tracing and logging decorators.
- `src/decorators/trace_time.py` - Decorator for detailed function logging with timing information.
- `src/decorators/trace_closer.py` - Decorator for managing resource tracing and generating flow trace logs.
- `src/decorators/trace_cpu.py` - Decorator for measuring CPU usage during function execution.
- `src/decorators/trace_memory.py` - Decorator for measuring memory usage during function execution.

### Lumberjack (Logging)

- `src/lumberjack/__init__.py` - Package exports and initialization.
- `src/lumberjack/logging_config.py` - Configures logging with console and SQLite handlers.
- `src/lumberjack/sqlite_handler.py` - Custom logging handler that writes function execution details to SQLite.

### Utils

- `src/utils/colour_palette.py` - Utility for managing color schemes and palettes.

## Documentation & Configuration

- `decorators_overview.md` - Markdown table summarizing available decorators, their purpose, and location.
- `memory-bank/dashboard_functions.md` - Comprehensive list of all functions in dashboard.py and their applied decorators.

## Demo

- `demo/app.py` - Demo application showcasing component usage.

## Dashboard

- `dashboard/dashboard.py` - Main dashboard application with pricing monkey automation interface, analysis visualization, and logs view. Includes functions for flow trace logs querying, performance metrics querying, and emptying log tables. Features a mermaid tab with two diagrams: a project architecture overview and a TT REST API flow diagram.

## Ladder Test Application

- `ladderTest/laddertesting.py` - Dash application to display a TT-style trading ladder with mock data. Includes functionality to scroll to current price levels.
- `ladderTest/price_formatter.py` - Utility function to convert decimal prices to TT bond-style string notation (e.g., "110'005").
- `ladderTest/scenario_ladder_v1.py` - Dash application that displays a scenario ladder based on live working orders fetched from the TT REST API or mock data. It shows prices and user's order quantities with uniform price increments, filling in gaps between actual orders. PnL is calculated based on the position before any orders at the current level, while position_debug shows the accumulated position after orders at that level are executed. The risk column displays position multiplied by 15.625 to represent DV01 risk. Includes mock spot price functionality (110'085) when in mock data mode. Recently fixed a bug where a callback returned an incorrect number of outputs when no working orders were found.
- `ladderTest/csv_to_sqlite.py` - Helper module for converting CSV data to SQLite database tables with query utilities.
- `tests/ladderTest/test_scenario_ladder_v1.py` - Unit tests covering price ladder calculations and PnL updates with mocked TT REST API responses.
- `tests/ladderTest/test_csv_to_sqlite.py` - Unit tests for the CSV-to-SQLite conversion helpers.

## TT REST API Integration (TTRestAPI/)

- `TTRestAPI/tt_config.py` - Configuration for TT REST API keys, secrets, and environment settings.
- `TTRestAPI/token_manager.py` - Manages TT REST API authentication tokens, including acquisition, storage, and refresh logic. Supports UAT, SIM, and LIVE environments.
- `TTRestAPI/tt_utils.py` - Utility functions for TT REST API integration, such as GUID generation and request ID formatting.
- `TTRestAPI/api_example.py` - Comprehensive example demonstrating various API calls using the token manager.
- `TTRestAPI/get_token_cli.py` - Command-line tool for fetching and managing TT REST API tokens.

### TT REST API Examples (`TTRestAPI/examples/`)
- `TTRestAPI/examples/simple_api_call.py` - Basic example of fetching market data.
- `TTRestAPI/examples/get_cme_products.py` - Fetches and lists products for the CME market.
- `TTRestAPI/examples/get_zn_instruments.py` - Fetches and lists instruments for the ZN (10-Year T-Note) product.
- `TTRestAPI/examples/get_zn_instrument_details.py` - Fetches detailed information for a specific ZN instrument.
- `TTRestAPI/examples/get_my_algo_ids.py` - Fetches and lists ADL algorithm IDs and names.
- `TTRestAPI/examples/get_algo_orders.py` - Fetches working orders, with logic to identify orders related to a specific algorithm.
- `TTRestAPI/examples/get_order_enumerations.py` - Fetches and saves enumeration definitions (e.g., for order status, side, type) from the `/ttledger/orderdata` endpoint.

<<<<<<< HEAD
## Tests

- `tests/dashboard/test_dashboard_callbacks.py` - Unit tests for dashboard callbacks such as option block updates and log refresh logic.
=======

### Tests (`tests/ttapi/`)
- `tests/ttapi/test_tt_utils.py` - Unit tests for GUID generation, request ID formatting, and sanitization logic in `tt_utils`.

- `tests/ttapi/test_token_manager.py` - Unit tests for TTTokenManager covering token retrieval, auto-refresh, and auth header creation.

- `tests/utils/test_colour_palette.py` - Validates theme defaults and style helper outputs.

- `tests/components/test_mermaid_render.py` - Unit tests for `Mermaid.render` verifying ID propagation, theme styling, and default config merging.

- `tests/components/test_container_render.py` - Unit tests verifying `Container.render` child handling and theme styles.
- `tests/core/test_base_component.py` - Unit tests verifying ID validation and default theme usage in `BaseComponent`.
>>>>>>> 20a4c9f6
<|MERGE_RESOLUTION|>--- conflicted
+++ resolved
@@ -74,13 +74,11 @@
 - `TTRestAPI/examples/get_algo_orders.py` - Fetches working orders, with logic to identify orders related to a specific algorithm.
 - `TTRestAPI/examples/get_order_enumerations.py` - Fetches and saves enumeration definitions (e.g., for order status, side, type) from the `/ttledger/orderdata` endpoint.
 
-<<<<<<< HEAD
+
 ## Tests
 
 - `tests/dashboard/test_dashboard_callbacks.py` - Unit tests for dashboard callbacks such as option block updates and log refresh logic.
-=======
 
-### Tests (`tests/ttapi/`)
 - `tests/ttapi/test_tt_utils.py` - Unit tests for GUID generation, request ID formatting, and sanitization logic in `tt_utils`.
 
 - `tests/ttapi/test_token_manager.py` - Unit tests for TTTokenManager covering token retrieval, auto-refresh, and auth header creation.
@@ -91,4 +89,3 @@
 
 - `tests/components/test_container_render.py` - Unit tests verifying `Container.render` child handling and theme styles.
 - `tests/core/test_base_component.py` - Unit tests verifying ID validation and default theme usage in `BaseComponent`.
->>>>>>> 20a4c9f6
