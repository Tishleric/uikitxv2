## Core Source Code (src/)

### Components

- `src/components/button.py` - Implementation of the Button component wrapper.
- `src/components/combobox.py` - Implementation of the ComboBox (dropdown) component wrapper.
- `src/components/datatable.py` - Implementation of the DataTable component wrapper for displaying tabular data.
- `src/components/graph.py` - Implementation of the Graph component wrapper for Plotly figures.
- `src/components/grid.py` - Implementation of the Grid layout component for arranging multiple UI components.
- `src/components/listbox.py` - Implementation of the ListBox component wrapper for multi-selection.
- `src/components/mermaid.py` - Implementation of the Mermaid component wrapper for rendering diagrams.
- `src/components/radiobutton.py` - Implementation of the RadioButton component wrapper.
- `src/components/tabs.py` - Implementation of the Tabs component wrapper for tabbed interfaces.

### Core

- `src/core/base_component.py` - Abstract base class for all UI components.
- `src/core/mermaid_protocol.py` - Protocol defining the interface for Mermaid diagram components.

### Decorators

- `src/decorators/context_vars.py` - Shared context variables for tracing and logging decorators.
- `src/decorators/trace_time.py` - Decorator for detailed function logging with timing information.
- `src/decorators/trace_closer.py` - Decorator for managing resource tracing and generating flow trace logs.
- `src/decorators/trace_cpu.py` - Decorator for measuring CPU usage during function execution.
- `src/decorators/trace_memory.py` - Decorator for measuring memory usage during function execution.

### Lumberjack (Logging)

- `src/lumberjack/__init__.py` - Package exports and initialization.
- `src/lumberjack/logging_config.py` - Configures logging with console and SQLite handlers.
- `src/lumberjack/sqlite_handler.py` - Custom logging handler that writes function execution details to SQLite.

### Utils

- `src/utils/colour_palette.py` - Utility for managing color schemes and palettes.

## Documentation & Configuration

- `decorators_overview.md` - Markdown table summarizing available decorators, their purpose, and location.
- `memory-bank/dashboard_functions.md` - Comprehensive list of all functions in dashboard.py and their applied decorators.

## Demo

- `demo/app.py` - Demo application showcasing component usage.

## Dashboard

- `dashboard/dashboard.py` - Main dashboard application with pricing monkey automation interface, analysis visualization, and logs view. Includes functions for flow trace logs querying, performance metrics querying, and emptying log tables. Features a mermaid tab with two diagrams: a project architecture overview and a TT REST API flow diagram.

## Ladder Test Application

- `ladderTest/laddertesting.py` - Dash application to display a TT-style trading ladder with mock data. Includes functionality to scroll to current price levels.
- `ladderTest/price_formatter.py` - Utility function to convert decimal prices to TT bond-style string notation (e.g., "110'005").
- `ladderTest/scenario_ladder_v1.py` - Dash application that displays a scenario ladder based on live working orders fetched from the TT REST API or mock data. It shows prices and user's order quantities with uniform price increments, filling in gaps between actual orders. PnL is calculated based on the position before any orders at the current level, while position_debug shows the accumulated position after orders at that level are executed. The risk column displays position multiplied by 15.625 to represent DV01 risk. Includes mock spot price functionality (110'085) when in mock data mode. Recently fixed a bug where a callback returned an incorrect number of outputs when no working orders were found.
- `ladderTest/csv_to_sqlite.py` - Helper module for converting CSV data to SQLite database tables with query utilities.

## TT REST API Integration (TTRestAPI/)

- `TTRestAPI/tt_config.py` - Configuration for TT REST API keys, secrets, and environment settings.
- `TTRestAPI/token_manager.py` - Manages TT REST API authentication tokens, including acquisition, storage, and refresh logic. Supports UAT, SIM, and LIVE environments.
- `TTRestAPI/tt_utils.py` - Utility functions for TT REST API integration, such as GUID generation and request ID formatting.
- `TTRestAPI/api_example.py` - Comprehensive example demonstrating various API calls using the token manager.
- `TTRestAPI/get_token_cli.py` - Command-line tool for fetching and managing TT REST API tokens.

### TT REST API Examples (`TTRestAPI/examples/`)
- `TTRestAPI/examples/simple_api_call.py` - Basic example of fetching market data.
- `TTRestAPI/examples/get_cme_products.py` - Fetches and lists products for the CME market.
- `TTRestAPI/examples/get_zn_instruments.py` - Fetches and lists instruments for the ZN (10-Year T-Note) product.
- `TTRestAPI/examples/get_zn_instrument_details.py` - Fetches detailed information for a specific ZN instrument.
- `TTRestAPI/examples/get_my_algo_ids.py` - Fetches and lists ADL algorithm IDs and names.
- `TTRestAPI/examples/get_algo_orders.py` - Fetches working orders, with logic to identify orders related to a specific algorithm.
- `TTRestAPI/examples/get_order_enumerations.py` - Fetches and saves enumeration definitions (e.g., for order status, side, type) from the `/ttledger/orderdata` endpoint.

## Tests

- `tests/utils/test_colour_palette.py` - Validates theme defaults and style helper outputs.

- `tests/components/test_mermaid_render.py` - Unit tests for `Mermaid.render` verifying ID propagation, theme styling, and default config merging.

- `tests/components/test_container_render.py` - Unit tests verifying `Container.render` child handling and theme styles.
<<<<<<< HEAD


=======
- `tests/core/test_base_component.py` - Unit tests verifying ID validation and default theme usage in `BaseComponent`.
>>>>>>> ef656b83
<|MERGE_RESOLUTION|>--- conflicted
+++ resolved
@@ -79,9 +79,6 @@
 - `tests/components/test_mermaid_render.py` - Unit tests for `Mermaid.render` verifying ID propagation, theme styling, and default config merging.
 
 - `tests/components/test_container_render.py` - Unit tests verifying `Container.render` child handling and theme styles.
-<<<<<<< HEAD
+- `tests/core/test_base_component.py` - Unit tests verifying ID validation and default theme usage in `BaseComponent`.
 
 
-=======
-- `tests/core/test_base_component.py` - Unit tests verifying ID validation and default theme usage in `BaseComponent`.
->>>>>>> ef656b83
