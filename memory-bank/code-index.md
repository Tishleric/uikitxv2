## Core Source Code (src/)

### Components

- `src/components/button.py` - Implementation of the Button component wrapper.
- `src/components/combobox.py` - Implementation of the ComboBox (dropdown) component wrapper.
- `src/components/datatable.py` - Implementation of the DataTable component wrapper for displaying tabular data.
- `src/components/graph.py` - Implementation of the Graph component wrapper for Plotly figures.
- `src/components/grid.py` - Implementation of the Grid layout component for arranging multiple UI components.
- `src/components/listbox.py` - Implementation of the ListBox component wrapper for multi-selection.
- `src/components/mermaid.py` - Implementation of the Mermaid component wrapper for rendering diagrams.
- `src/components/radiobutton.py` - Implementation of the RadioButton component wrapper.
- `src/components/tabs.py` - Implementation of the Tabs component wrapper for tabbed interfaces.

### Core

- `src/core/base_component.py` - Abstract base class for all UI components.
- `src/core/mermaid_protocol.py` - Protocol defining the interface for Mermaid diagram components.

### Decorators

- `src/decorators/context_vars.py` - Shared context variables for tracing and logging decorators.
- `src/decorators/trace_time.py` - Decorator for detailed function logging with timing information.
- `src/decorators/trace_closer.py` - Decorator for managing resource tracing and generating flow trace logs.
- `src/decorators/trace_cpu.py` - Decorator for measuring CPU usage during function execution.
- `src/decorators/trace_memory.py` - Decorator for measuring memory usage during function execution.

### Lumberjack (Logging)

- `src/lumberjack/__init__.py` - Package exports and initialization.
- `src/lumberjack/logging_config.py` - Configures logging with console and SQLite handlers.
- `src/lumberjack/sqlite_handler.py` - Custom logging handler that writes function execution details to SQLite.

### Utils

- `src/utils/colour_palette.py` - Utility for managing color schemes and palettes.

## Documentation & Configuration

- `decorators_overview.md` - Markdown table summarizing available decorators, their purpose, and location.
- `memory-bank/dashboard_functions.md` - Comprehensive list of all functions in dashboard.py and their applied decorators.

## Demo

- `demo/app.py` - Demo application showcasing component usage.

## Dashboard

- `dashboard/dashboard.py` - Main dashboard application with pricing monkey automation interface, analysis visualization, and logs view. Includes functions for flow trace logs querying, performance metrics querying, and emptying log tables. Features a mermaid tab with two diagrams: a project architecture overview and a TT REST API flow diagram.

## Ladder Test Application

- `ladderTest/laddertesting.py` - Dash application to display a TT-style trading ladder with mock data. Includes functionality to scroll to current price levels.
- `ladderTest/price_formatter.py` - Utility function to convert decimal prices to TT bond-style string notation (e.g., "110'005").
- `ladderTest/scenario_ladder_v1.py` - Dash application that displays a scenario ladder based on live working orders fetched from the TT REST API or mock data. It shows prices and user's order quantities with uniform price increments, filling in gaps between actual orders. PnL is calculated based on the position before any orders at the current level, while position_debug shows the accumulated position after orders at that level are executed. The risk column displays position multiplied by 15.625 to represent DV01 risk. Includes mock spot price functionality (110'085) when in mock data mode. Recently fixed a bug where a callback returned an incorrect number of outputs when no working orders were found.
- `ladderTest/csv_to_sqlite.py` - Helper module for converting CSV data to SQLite database tables with query utilities.
<<<<<<< HEAD
- `tests/ladderTest/test_scenario_ladder_v1.py` - Unit tests covering price ladder calculations and PnL updates with mocked TT REST API responses.
=======
- `tests/ladderTest/test_csv_to_sqlite.py` - Unit tests for the CSV-to-SQLite conversion helpers.
>>>>>>> 135ffd62

## TT REST API Integration (TTRestAPI/)

- `TTRestAPI/tt_config.py` - Configuration for TT REST API keys, secrets, and environment settings.
- `TTRestAPI/token_manager.py` - Manages TT REST API authentication tokens, including acquisition, storage, and refresh logic. Supports UAT, SIM, and LIVE environments.
- `TTRestAPI/tt_utils.py` - Utility functions for TT REST API integration, such as GUID generation and request ID formatting.
- `TTRestAPI/api_example.py` - Comprehensive example demonstrating various API calls using the token manager.
- `TTRestAPI/get_token_cli.py` - Command-line tool for fetching and managing TT REST API tokens.

### TT REST API Examples (`TTRestAPI/examples/`)
- `TTRestAPI/examples/simple_api_call.py` - Basic example of fetching market data.
- `TTRestAPI/examples/get_cme_products.py` - Fetches and lists products for the CME market.
- `TTRestAPI/examples/get_zn_instruments.py` - Fetches and lists instruments for the ZN (10-Year T-Note) product.
- `TTRestAPI/examples/get_zn_instrument_details.py` - Fetches detailed information for a specific ZN instrument.
- `TTRestAPI/examples/get_my_algo_ids.py` - Fetches and lists ADL algorithm IDs and names.
- `TTRestAPI/examples/get_algo_orders.py` - Fetches working orders, with logic to identify orders related to a specific algorithm.
- `TTRestAPI/examples/get_order_enumerations.py` - Fetches and saves enumeration definitions (e.g., for order status, side, type) from the `/ttledger/orderdata` endpoint.


### Tests (`tests/ttapi/`)
- `tests/ttapi/test_tt_utils.py` - Unit tests for GUID generation, request ID formatting, and sanitization logic in `tt_utils`.

- `tests/ttapi/test_token_manager.py` - Unit tests for TTTokenManager covering token retrieval, auto-refresh, and auth header creation.

- `tests/utils/test_colour_palette.py` - Validates theme defaults and style helper outputs.

- `tests/components/test_mermaid_render.py` - Unit tests for `Mermaid.render` verifying ID propagation, theme styling, and default config merging.

- `tests/components/test_container_render.py` - Unit tests verifying `Container.render` child handling and theme styles.
- `tests/core/test_base_component.py` - Unit tests verifying ID validation and default theme usage in `BaseComponent`.
<|MERGE_RESOLUTION|>--- conflicted
+++ resolved
@@ -54,11 +54,8 @@
 - `ladderTest/price_formatter.py` - Utility function to convert decimal prices to TT bond-style string notation (e.g., "110'005").
 - `ladderTest/scenario_ladder_v1.py` - Dash application that displays a scenario ladder based on live working orders fetched from the TT REST API or mock data. It shows prices and user's order quantities with uniform price increments, filling in gaps between actual orders. PnL is calculated based on the position before any orders at the current level, while position_debug shows the accumulated position after orders at that level are executed. The risk column displays position multiplied by 15.625 to represent DV01 risk. Includes mock spot price functionality (110'085) when in mock data mode. Recently fixed a bug where a callback returned an incorrect number of outputs when no working orders were found.
 - `ladderTest/csv_to_sqlite.py` - Helper module for converting CSV data to SQLite database tables with query utilities.
-<<<<<<< HEAD
 - `tests/ladderTest/test_scenario_ladder_v1.py` - Unit tests covering price ladder calculations and PnL updates with mocked TT REST API responses.
-=======
 - `tests/ladderTest/test_csv_to_sqlite.py` - Unit tests for the CSV-to-SQLite conversion helpers.
->>>>>>> 135ffd62
 
 ## TT REST API Integration (TTRestAPI/)
 
